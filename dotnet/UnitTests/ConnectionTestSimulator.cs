--- conflicted
+++ resolved
@@ -1,13 +1,8 @@
-<<<<<<< HEAD
-﻿using System.Collections.Concurrent;
-=======
 ﻿// WebSocketRT: Real-time websocket library
 // Copyright (c) Leo C. Singleton IV <leo@leosingleton.com>
 // See LICENSE in the project root for license information.
 
-using System;
 using System.Collections.Concurrent;
->>>>>>> 78c7ebf5
 using System.Diagnostics;
 using System.Threading;
 using System.Threading.Tasks;
